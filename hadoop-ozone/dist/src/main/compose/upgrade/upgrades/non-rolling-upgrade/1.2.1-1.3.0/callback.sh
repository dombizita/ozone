#!/usr/bin/env bash
# Licensed to the Apache Software Foundation (ASF) under one
# or more contributor license agreements.  See the NOTICE file
# distributed with this work for additional information
# regarding copyright ownership.  The ASF licenses this file
# to you under the Apache License, Version 2.0 (the
# "License"); you may not use this file except in compliance
# with the License.  You may obtain a copy of the License at
#
#     http://www.apache.org/licenses/LICENSE-2.0
#
# Unless required by applicable law or agreed to in writing, software
# distributed under the License is distributed on an "AS IS" BASIS,
# WITHOUT WARRANTIES OR CONDITIONS OF ANY KIND, either express or implied.
# See the License for the specific language governing permissions and
# limitations under the License.

source "$TEST_DIR"/testlib.sh

# Helper function, not a callback.
_check_hdds_mlvs() {
  mlv="$1"
  check_scm_mlv scm "$mlv"
  check_dn_mlv dn1 "$mlv"
  check_dn_mlv dn2 "$mlv"
  check_dn_mlv dn3 "$mlv"
}

# Helper function, not a callback.
_check_om_mlvs() {
  mlv="$1"
  check_om_mlv om1 "$mlv"
  check_om_mlv om2 "$mlv"
  check_om_mlv om3 "$mlv"
}

setup() {
  export OZONE_OM_PREPARE='true'
}

with_old_version() {
  generate old1
  validate old1
}

with_new_version_pre_finalized() {
  _check_hdds_mlvs 2
  _check_om_mlvs 0

  validate old1
#   HDDS-6261: overwrite the same keys intentionally
  generate old1 --exclude create-volume-and-bucket

  generate new1
  validate new1

  check_ec_is_disabled
}

with_old_version_downgraded() {
  validate old1
  validate new1

  generate old2
  validate old2

  # HDDS-6261: overwrite the same keys again to trigger the precondition check
  # that exists <= 1.1.0 OM
  generate old1 --exclude create-volume-and-bucket
}

with_new_version_finalized() {
<<<<<<< HEAD
  _check_hdds_mlvs 3
  _check_om_mlvs 3
=======
  _check_hdds_mlvs 4
  _check_om_mlvs 1
>>>>>>> a6b5174f

  validate old1
  validate new1
  validate old2

  generate new2
  validate new2

  check_ec_is_enabled
}<|MERGE_RESOLUTION|>--- conflicted
+++ resolved
@@ -70,13 +70,8 @@
 }
 
 with_new_version_finalized() {
-<<<<<<< HEAD
-  _check_hdds_mlvs 3
+  _check_hdds_mlvs 4
   _check_om_mlvs 3
-=======
-  _check_hdds_mlvs 4
-  _check_om_mlvs 1
->>>>>>> a6b5174f
 
   validate old1
   validate new1
