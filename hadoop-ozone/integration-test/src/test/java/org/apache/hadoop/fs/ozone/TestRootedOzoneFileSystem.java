--- conflicted
+++ resolved
@@ -86,11 +86,8 @@
 import java.util.Random;
 import java.util.Set;
 import java.util.TreeSet;
-<<<<<<< HEAD
 import java.util.UUID;
-=======
 import java.util.concurrent.TimeoutException;
->>>>>>> 78e725cd
 import java.util.stream.Collectors;
 
 import static org.apache.hadoop.fs.CommonConfigurationKeysPublic.FS_TRASH_CHECKPOINT_INTERVAL_KEY;
@@ -1586,7 +1583,6 @@
   }
 
   @Test
-<<<<<<< HEAD
   public void testBucketDefaultsShouldNotBeInheritedToFileForNonEC()
       throws Exception {
     BucketArgs.Builder builder = BucketArgs.newBuilder();
@@ -1647,7 +1643,6 @@
         ReplicationType.EC.name());
   }
 
-=======
   public void testNonPrivilegedUserMkdirCreateBucket() throws IOException {
     // This test is only meaningful when ACL is enabled
     Assume.assumeTrue("ACL is not enabled. Skipping this test as it requires " +
@@ -1690,5 +1685,4 @@
     proxy.deleteBucket(volume, bucket);
     proxy.deleteVolume(volume);
   }
->>>>>>> 78e725cd
 }