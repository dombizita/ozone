/**
 * Licensed to the Apache Software Foundation (ASF) under one or more
 * contributor license
 * agreements. See the NOTICE file distributed with this work for additional
 * information regarding
 * copyright ownership. The ASF licenses this file to you under the Apache
 * License, Version 2.0 (the
 * "License"); you may not use this file except in compliance with the
 * License. You may obtain a
 * copy of the License at
 *
 * <p>http://www.apache.org/licenses/LICENSE-2.0
 *
 * <p>Unless required by applicable law or agreed to in writing, software
 * distributed under the
 * License is distributed on an "AS IS" BASIS, WITHOUT WARRANTIES OR
 * CONDITIONS OF ANY KIND, either
 * express or implied. See the License for the specific language governing
 * permissions and
 * limitations under the License.
 */
package org.apache.hadoop.hdds.scm.server;

import org.apache.hadoop.hdds.StringUtils;
import org.apache.hadoop.hdds.cli.GenericCli;
import org.apache.hadoop.hdds.cli.HddsVersionProvider;
import org.apache.hadoop.hdds.conf.OzoneConfiguration;
import org.apache.hadoop.hdds.tracing.TracingUtil;
import org.apache.hadoop.hdds.utils.HddsVersionInfo;
import org.apache.hadoop.ozone.common.StorageInfo;
import org.slf4j.Logger;
import org.slf4j.LoggerFactory;
import picocli.CommandLine;
import picocli.CommandLine.Command;

import java.io.IOException;

/**
 * This class provides a command line interface to start the SCM
 * using Picocli.
 */

@Command(name = "ozone scm",
    hidden = true, description = "Start or initialize the scm server.",
    versionProvider = HddsVersionProvider.class,
    mixinStandardHelpOptions = true)
public class StorageContainerManagerStarter extends GenericCli {

  private OzoneConfiguration conf;
  private SCMStarterInterface receiver;
  private static final Logger LOG =
      LoggerFactory.getLogger(StorageContainerManagerStarter.class);

  public static void main(String[] args) {
    new StorageContainerManagerStarter(
        new StorageContainerManagerStarter.SCMStarterHelper()).run(args);
  }

  public StorageContainerManagerStarter(SCMStarterInterface receiverObj) {
    receiver = receiverObj;
  }

  @Override
  public Void call() throws Exception {
    try {
      commonInit();
      startScm();
    } catch (Exception ex) {
      LOG.error("SCM start failed with exception", ex);
      throw ex;
    }
    return null;
  }

  /**
   * This function implements a sub-command to generate a new
   * cluster ID from the command line.
   */
  @CommandLine.Command(name = "--genclusterid",
      customSynopsis = "ozone scm [global options] --genclusterid [options]",
      hidden = false,
      description = "Generate a new Cluster ID",
      mixinStandardHelpOptions = true,
      versionProvider = HddsVersionProvider.class)
  public void generateClusterId() {
    commonInit();
    System.out.println("Generating new cluster id:");
    System.out.println(receiver.generateClusterId());
  }

  /**
   * This function implements a sub-command to allow the SCM to be
   * initialized from the command line.
   *
   * @param clusterId - Cluster ID to use when initializing. If null,
   *                  a random ID will be generated and used.
   */
  @CommandLine.Command(name = "--init",
      customSynopsis = "ozone scm [global options] --init [options]",
      hidden = false,
      description = "Initialize the SCM if not already initialized",
      mixinStandardHelpOptions = true,
      versionProvider = HddsVersionProvider.class)
  public void initScm(@CommandLine.Option(names = { "--clusterid" },
      description = "Optional: The cluster id to use when formatting SCM",
      paramLabel = "id") String clusterId)
      throws Exception {
    commonInit();
    boolean result = receiver.init(conf, clusterId);
    if (!result) {
      throw new IOException("scm init failed");
    }
  }

  /**
   * This function implements a sub-command to allow the SCM to be
   * initialized from the command line.
   */
  @CommandLine.Command(name = "--bootstrap",
      customSynopsis = "ozone scm [global options] --bootstrap",
      hidden = false,
      description = "Bootstrap SCM if not already done",
      mixinStandardHelpOptions = true,
      versionProvider = HddsVersionProvider.class)
  public void bootStrapScm()
      throws Exception {
    commonInit();
    boolean result = receiver.bootStrap(conf);
    if (!result) {
      throw new IOException("scm bootstrap failed");
    }
  }

  /**
   * This function is used by the command line to start the SCM.
   */
  private void startScm() throws Exception {
    receiver.start(conf);
  }

  /**
   * This function should be called by each command to ensure the configuration
   * is set and print the startup banner message.
   */
  private void commonInit() {
    conf = createOzoneConfiguration();
    TracingUtil.initTracing("StorageContainerManager", conf);

    String[] originalArgs = getCmd().getParseResult().originalArgs()
        .toArray(new String[0]);
    StringUtils.startupShutdownMessage(HddsVersionInfo.HDDS_VERSION_INFO,
        StorageContainerManager.class, originalArgs, LOG);
  }

  /**
   * This static class wraps the external dependencies needed for this command
   * to execute its tasks. This allows the dependency to be injected for unit
   * testing.
   */
  static class SCMStarterHelper implements SCMStarterInterface {

    @Override
    public void start(OzoneConfiguration conf) throws Exception {
      StorageContainerManager stm = StorageContainerManager.createSCM(conf);
      stm.start();
      stm.join();
    }

    @Override
    public boolean init(OzoneConfiguration conf, String clusterId)
        throws IOException{
      return StorageContainerManager.scmInit(conf, clusterId);
    }

<<<<<<< HEAD
    public boolean bootStrap(OzoneConfiguration conf)
        throws IOException{
      return StorageContainerManager.scmBootstrap(conf);
    }


=======
    @Override
>>>>>>> 2fc1022b
    public String generateClusterId() {
      return StorageInfo.newClusterID();
    }
  }
}<|MERGE_RESOLUTION|>--- conflicted
+++ resolved
@@ -172,16 +172,13 @@
       return StorageContainerManager.scmInit(conf, clusterId);
     }
 
-<<<<<<< HEAD
+    @Override
     public boolean bootStrap(OzoneConfiguration conf)
         throws IOException{
       return StorageContainerManager.scmBootstrap(conf);
     }
 
-
-=======
     @Override
->>>>>>> 2fc1022b
     public String generateClusterId() {
       return StorageInfo.newClusterID();
     }
