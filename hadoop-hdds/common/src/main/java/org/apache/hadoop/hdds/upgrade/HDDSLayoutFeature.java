--- conflicted
+++ resolved
@@ -36,13 +36,10 @@
       + " Erasure Coded block data storage."),
   DATANODE_SCHEMA_V3(4, "Datanode RocksDB Schema Version 3 (one rocksdb " +
       "per disk)"),
-<<<<<<< HEAD
-  WEBUI_PORTS_IN_DATANODEDETAILS(5, "Adding HTTP and HTTPS ports " +
+  RATIS_DATASTREAM_PORT_IN_DATANODEDETAILS(5, "Adding the RATIS_DATASTREAM " +
+      "port to the DatanodeDetails."),
+  WEBUI_PORTS_IN_DATANODEDETAILS(6, "Adding HTTP and HTTPS ports " +
       "to DatanodeDetails.");
-=======
-  RATIS_DATASTREAM_PORT_IN_DATANODEDETAILS(5, "Adding the RATIS_DATASTREAM " +
-      "port to the DatanodeDetails.");
->>>>>>> 54a5a3c5
 
   //////////////////////////////  //////////////////////////////
 
