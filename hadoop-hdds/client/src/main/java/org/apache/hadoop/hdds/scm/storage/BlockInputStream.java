--- conflicted
+++ resolved
@@ -114,23 +114,16 @@
 
   private final Function<BlockID, BlockLocationInfo> refreshFunction;
 
-<<<<<<< HEAD
-  public BlockInputStream(BlockLocationInfo blockInfo, Pipeline pipeline,
-      Token<OzoneBlockTokenIdentifier> token, boolean verifyChecksum,
-      XceiverClientFactory xceiverClientFactory,
-      Function<BlockID, BlockLocationInfo> refreshFunction) {
-    this.blockInfo = blockInfo;
-    this.blockID = blockInfo.getBlockID();
-    this.length = blockInfo.getLength();
-=======
-  public BlockInputStream(BlockID blockId, long blockLen, Pipeline pipeline,
+  public BlockInputStream(
+      BlockLocationInfo blockInfo,
+      Pipeline pipeline,
       Token<OzoneBlockTokenIdentifier> token,
       XceiverClientFactory xceiverClientFactory,
       Function<BlockID, BlockLocationInfo> refreshFunction,
       OzoneClientConfig config) {
-    this.blockID = blockId;
-    this.length = blockLen;
->>>>>>> 97038ef0
+    this.blockInfo = blockInfo;
+    this.blockID = blockInfo.getBlockID();
+    this.length = blockInfo.getLength();
     setPipeline(pipeline);
     tokenRef.set(token);
     this.verifyChecksum = config.isChecksumVerify();
@@ -144,19 +137,11 @@
   // only for unit tests
   public BlockInputStream(BlockID blockId, long blockLen, Pipeline pipeline,
                           Token<OzoneBlockTokenIdentifier> token,
-<<<<<<< HEAD
-                          boolean verifyChecksum,
-                          XceiverClientFactory xceiverClientFactory) {
-    this(new BlockLocationInfo(new BlockLocationInfo.Builder().setBlockID(blockId).setLength(blockLen)),
-        pipeline, token, verifyChecksum,
-        xceiverClientFactory, null);
-=======
                           XceiverClientFactory xceiverClientFactory,
                           OzoneClientConfig config
   ) {
-    this(blockId, blockLen, pipeline, token,
-        xceiverClientFactory, null, config);
->>>>>>> 97038ef0
+    this(new BlockLocationInfo(new BlockLocationInfo.Builder().setBlockID(blockId).setLength(blockLen)),
+        pipeline, token, xceiverClientFactory, null, config);
   }
 
   /**
